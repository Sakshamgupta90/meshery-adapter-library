--- conflicted
+++ resolved
@@ -29,16 +29,8 @@
 
 // Type Options contains config options for various aspects of an adapter.
 type Options struct {
-<<<<<<< HEAD
 	ServerConfig   map[string]string  // ServerConfig options are used configure the gRPC service of the adapter.
-	MeshSpec       map[string]string  // MeshSpec options are used to configure the service mesh to be used.
-	MeshInstance   map[string]string  // MeshInstance options are used to configure the specific instance of the service mesh.
-	ProviderConfig map[string]string  // ProviderConfig options are used to configure the config provider.
+	MeshSpec       map[string]string   // MeshSpec options are used to configure the service mesh to be used.
+	ProviderConfig map[string]string // ProviderConfig options are used to configure the config provider.
 	Operations     adapter.Operations // Operations contains the properties of the operations the adapter supports.
-=======
-	ServerConfig   map[string]string
-	MeshSpec       map[string]string
-	ProviderConfig map[string]string
-	Operations     adapter.Operations
->>>>>>> 8f5873fe
 }