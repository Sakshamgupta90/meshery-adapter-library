package adapter

import (
	"bytes"
	"encoding/json"
	"fmt"
	"net/http"
	"os"
	"time"

	backoff "github.com/cenkalti/backoff/v4"
	"github.com/layer5io/meshkit/models/meshmodel"
	"github.com/layer5io/meshkit/models/meshmodel/core/types"
	"github.com/layer5io/meshkit/models/meshmodel/core/v1alpha1"
)

// MeshModelRegistrantData struct defines the body of the POST request that is sent to the capability
// registry (Meshery)
//
// The body contains the
// 1. Host information
// 2. Entity type
// 3. Entity
type MeshModelRegistrantData struct {
<<<<<<< HEAD
	Host       meshmodel.Host       `json:"host"`
	EntityType types.CapabilityType `json:"entityType"`
	Entity     interface{}          `json:"entity"` //This will be type converted to appropriate entity on server based on passed entitity type
=======
	Host       meshmodel.Host
	EntityType types.CapabilityType
	Entity     interface{} //This will be type converted to appropriate entity on server based on passed entity type
>>>>>>> c3609d26
}

// MeshModelRegistrantDefinitionPath - Structure for configuring registrant paths
type MeshModelRegistrantDefinitionPath struct {
	// EntityDefinitionPath holds the path for Entity Definition file
	EntityDefintionPath string

	Type types.CapabilityType
	// Host is the address of the gRPC host capable of processing the request
	Host string
	Port int
}

// MeshModel provides utility functions for registering
// MeshModel components to a registry in a reliable way
type MeshModelRegistrant struct {
	Paths        []MeshModelRegistrantDefinitionPath
	HTTPRegistry string
}

// NewOAMRegistrant returns an instance of OAMRegistrant
func NewMeshModelRegistrant(paths []MeshModelRegistrantDefinitionPath, HTTPRegistry string) *MeshModelRegistrant {
	return &MeshModelRegistrant{
		Paths:        paths,
		HTTPRegistry: HTTPRegistry,
	}
}

// Register will register each capability individually to the OAM Capability registry
//
// It sends a POST request to the endpoint in the "OAMHTTPRegistry", if the request
// fails then the request is retried. It uses exponential backoff algorithm to determine
// the interval between in the retries. It will retry only for 10 mins and will stop retrying
// after that.
//
// Register function is a blocking function
func (or *MeshModelRegistrant) Register(ctxID string) error {
	for _, dpath := range or.Paths {

		var mrd MeshModelRegistrantData
		definition, err := os.Open(dpath.EntityDefintionPath)
		if err != nil {
			return ErrOpenOAMDefintionFile(err)
		}
		mrd.Host = meshmodel.Host{
			Hostname:  dpath.Host,
			Port:      dpath.Port,
			ContextID: ctxID,
		}
		mrd.EntityType = dpath.Type
		switch dpath.Type {
		case types.ComponentDefinition:
			var cd v1alpha1.ComponentDefinition
			if err := json.NewDecoder(definition).Decode(&cd); err != nil {
				_ = definition.Close()
				return ErrJSONMarshal(err)
			}
			_ = definition.Close()
			mrd.Entity = cd
			// send request to the register
			backoffOpt := backoff.NewExponentialBackOff()
			backoffOpt.MaxElapsedTime = 10 * time.Minute
			if err := backoff.Retry(func() error {
				contentByt, err := json.Marshal(mrd)
				if err != nil {
					return backoff.Permanent(err)
				}
				content := bytes.NewReader(contentByt)

				// host here is given by the application itself and is trustworthy hence,
				// #nosec
				resp, err := http.Post(or.HTTPRegistry, "application/json", content)
				if err != nil {
					return err
				}
				if resp.StatusCode != http.StatusCreated &&
					resp.StatusCode != http.StatusOK &&
					resp.StatusCode != http.StatusAccepted {
					return fmt.Errorf(
						"register process failed, host returned status: %s with status code %d",
						resp.Status,
						resp.StatusCode,
					)
				}
				return nil
			}, backoffOpt); err != nil {
				return ErrOAMRetry(err)
			}
		}
	}

	return nil
}<|MERGE_RESOLUTION|>--- conflicted
+++ resolved
@@ -22,15 +22,9 @@
 // 2. Entity type
 // 3. Entity
 type MeshModelRegistrantData struct {
-<<<<<<< HEAD
 	Host       meshmodel.Host       `json:"host"`
 	EntityType types.CapabilityType `json:"entityType"`
 	Entity     interface{}          `json:"entity"` //This will be type converted to appropriate entity on server based on passed entitity type
-=======
-	Host       meshmodel.Host
-	EntityType types.CapabilityType
-	Entity     interface{} //This will be type converted to appropriate entity on server based on passed entity type
->>>>>>> c3609d26
 }
 
 // MeshModelRegistrantDefinitionPath - Structure for configuring registrant paths
