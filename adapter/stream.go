// Copyright 2020 Layer5, Inc.
//
// Licensed under the Apache License, Version 2.0 (the "License");
// you may not use this file except in compliance with the License.
// You may obtain a copy of the License at
//
//     http://www.apache.org/licenses/LICENSE-2.0
//
// Unless required by applicable law or agreed to in writing, software
// distributed under the License is distributed on an "AS IS" BASIS,
// WITHOUT WARRANTIES OR CONDITIONS OF ANY KIND, either express or implied.
// See the License for the specific language governing permissions and
// limitations under the License.

package adapter

import "github.com/layer5io/meshery-adapter-library/meshes"

func (h *Adapter) StreamErr(e *meshes.EventsResponse, err error) {
	h.Log.Error(err)
<<<<<<< HEAD
	e.EType = 2
	//Putting this under a go routine so that this function is never blocking. If this push is performed synchronously then the call will be blocking in case
	//when the channel is full with no client to recieve the events. This blocking may cause many operations to not return.
	go func() {
		h.EventsBuffer.Publish(e)
		h.Log.Info("Event stored and sent successfully")
	}()
}

func (h *Adapter) StreamInfo(e *Event) {
	e.EType = 0
	//Putting this under a go routine so that this function is never blocking. If this push is performed synchronously then the call will be blocking in case
	//when the channel is full with no client to recieve the events. This blocking may cause many operations to not return.
	go func() {
		h.EventsBuffer.Publish(e)
		h.Log.Info("Event stored and sent successfully")
	}()
=======
	e.EventType = 2
	*h.Channel <- e
}

func (h *Adapter) StreamInfo(e *meshes.EventsResponse) {
	h.Log.Info("Sending event")
	e.EventType = 0
	*h.Channel <- e
>>>>>>> c5fb562f
}<|MERGE_RESOLUTION|>--- conflicted
+++ resolved
@@ -18,8 +18,7 @@
 
 func (h *Adapter) StreamErr(e *meshes.EventsResponse, err error) {
 	h.Log.Error(err)
-<<<<<<< HEAD
-	e.EType = 2
+	e.EventType = 2
 	//Putting this under a go routine so that this function is never blocking. If this push is performed synchronously then the call will be blocking in case
 	//when the channel is full with no client to recieve the events. This blocking may cause many operations to not return.
 	go func() {
@@ -28,22 +27,13 @@
 	}()
 }
 
-func (h *Adapter) StreamInfo(e *Event) {
-	e.EType = 0
+func (h *Adapter) StreamInfo(e *meshes.EventsResponse) {
+	h.Log.Info("Sending event")
+	e.EventType = 0
 	//Putting this under a go routine so that this function is never blocking. If this push is performed synchronously then the call will be blocking in case
 	//when the channel is full with no client to recieve the events. This blocking may cause many operations to not return.
 	go func() {
 		h.EventsBuffer.Publish(e)
 		h.Log.Info("Event stored and sent successfully")
 	}()
-=======
-	e.EventType = 2
-	*h.Channel <- e
-}
-
-func (h *Adapter) StreamInfo(e *meshes.EventsResponse) {
-	h.Log.Info("Sending event")
-	e.EventType = 0
-	*h.Channel <- e
->>>>>>> c5fb562f
 }